/*
 * ====================================================================
 * Licensed to the Apache Software Foundation (ASF) under one
 * or more contributor license agreements.  See the NOTICE file
 * distributed with this work for additional information
 * regarding copyright ownership.  The ASF licenses this file
 * to you under the Apache License, Version 2.0 (the
 * "License"); you may not use this file except in compliance
 * with the License.  You may obtain a copy of the License at
 *
 *   http://www.apache.org/licenses/LICENSE-2.0
 *
 * Unless required by applicable law or agreed to in writing,
 * software distributed under the License is distributed on an
 * "AS IS" BASIS, WITHOUT WARRANTIES OR CONDITIONS OF ANY
 * KIND, either express or implied.  See the License for the
 * specific language governing permissions and limitations
 * under the License.
 * ====================================================================
 *
 * This software consists of voluntary contributions made by many
 * individuals on behalf of the Apache Software Foundation.  For more
 * information on the Apache Software Foundation, please see
 * <http://www.apache.org/>.
 *
 */
package org.apache.hc.client5.http.impl.io;

import java.io.IOException;
import java.util.Set;
import java.util.concurrent.ExecutionException;
import java.util.concurrent.Future;
import java.util.concurrent.TimeoutException;
import java.util.concurrent.atomic.AtomicBoolean;
import java.util.concurrent.atomic.AtomicReference;

import org.apache.hc.client5.http.DnsResolver;
import org.apache.hc.client5.http.HttpRoute;
import org.apache.hc.client5.http.SchemePortResolver;
import org.apache.hc.client5.http.config.ConnectionConfig;
import org.apache.hc.client5.http.config.TlsConfig;
import org.apache.hc.client5.http.impl.ConnPoolSupport;
import org.apache.hc.client5.http.impl.ConnectionShutdownException;
import org.apache.hc.client5.http.impl.PrefixedIncrementingId;
import org.apache.hc.client5.http.io.ConnectionEndpoint;
import org.apache.hc.client5.http.io.HttpClientConnectionManager;
import org.apache.hc.client5.http.io.HttpClientConnectionOperator;
import org.apache.hc.client5.http.io.LeaseRequest;
import org.apache.hc.client5.http.io.ManagedHttpClientConnection;
import org.apache.hc.client5.http.socket.ConnectionSocketFactory;
import org.apache.hc.client5.http.socket.PlainConnectionSocketFactory;
import org.apache.hc.client5.http.ssl.SSLConnectionSocketFactory;
import org.apache.hc.core5.annotation.Contract;
import org.apache.hc.core5.annotation.Internal;
import org.apache.hc.core5.annotation.ThreadingBehavior;
import org.apache.hc.core5.function.Resolver;
import org.apache.hc.core5.http.ClassicHttpRequest;
import org.apache.hc.core5.http.ClassicHttpResponse;
import org.apache.hc.core5.http.HttpException;
import org.apache.hc.core5.http.HttpHost;
import org.apache.hc.core5.http.URIScheme;
import org.apache.hc.core5.http.config.Registry;
import org.apache.hc.core5.http.config.RegistryBuilder;
import org.apache.hc.core5.http.impl.io.HttpRequestExecutor;
import org.apache.hc.core5.http.io.HttpConnectionFactory;
import org.apache.hc.core5.http.io.SocketConfig;
import org.apache.hc.core5.http.protocol.HttpContext;
import org.apache.hc.core5.io.CloseMode;
import org.apache.hc.core5.pool.ConnPoolControl;
import org.apache.hc.core5.pool.LaxConnPool;
import org.apache.hc.core5.pool.ManagedConnPool;
import org.apache.hc.core5.pool.PoolConcurrencyPolicy;
import org.apache.hc.core5.pool.PoolEntry;
import org.apache.hc.core5.pool.PoolReusePolicy;
import org.apache.hc.core5.pool.PoolStats;
import org.apache.hc.core5.pool.StrictConnPool;
import org.apache.hc.core5.util.Args;
import org.apache.hc.core5.util.Asserts;
import org.apache.hc.core5.util.Deadline;
import org.apache.hc.core5.util.Identifiable;
import org.apache.hc.core5.util.TimeValue;
import org.apache.hc.core5.util.Timeout;
import org.slf4j.Logger;
import org.slf4j.LoggerFactory;

/**
 * {@code ClientConnectionPoolManager} maintains a pool of
 * {@link ManagedHttpClientConnection}s and is able to service connection requests
 * from multiple execution threads. Connections are pooled on a per route
 * basis. A request for a route which already the manager has persistent
 * connections for available in the pool will be serviced by leasing
 * a connection from the pool rather than creating a new connection.
 * <p>
 * {@code ClientConnectionPoolManager} maintains a maximum limit of connection
 * on a per route basis and in total. Connection limits, however, can be adjusted
 * using {@link ConnPoolControl} methods.
 * <p>
 * Total time to live (TTL) set at construction time defines maximum life span
 * of persistent connections regardless of their expiration setting. No persistent
 * connection will be re-used past its TTL value.
 *
 * @since 4.3
 */
@Contract(threading = ThreadingBehavior.SAFE_CONDITIONAL)
public class PoolingHttpClientConnectionManager
    implements HttpClientConnectionManager, ConnPoolControl<HttpRoute> {

    private static final Logger LOG = LoggerFactory.getLogger(PoolingHttpClientConnectionManager.class);

    public static final int DEFAULT_MAX_TOTAL_CONNECTIONS = 25;
    public static final int DEFAULT_MAX_CONNECTIONS_PER_ROUTE = 5;

    private final HttpClientConnectionOperator connectionOperator;
    private final ManagedConnPool<HttpRoute, ManagedHttpClientConnection> pool;
    private final HttpConnectionFactory<ManagedHttpClientConnection> connFactory;
    private final AtomicBoolean closed;

    private volatile Resolver<HttpRoute, SocketConfig> socketConfigResolver;
    private volatile Resolver<HttpRoute, ConnectionConfig> connectionConfigResolver;
    private volatile Resolver<HttpHost, TlsConfig> tlsConfigResolver;

    public PoolingHttpClientConnectionManager() {
        this(RegistryBuilder.<ConnectionSocketFactory>create()
                .register(URIScheme.HTTP.id, PlainConnectionSocketFactory.getSocketFactory())
                .register(URIScheme.HTTPS.id, SSLConnectionSocketFactory.getSocketFactory())
                .build());
    }

    public PoolingHttpClientConnectionManager(
            final Registry<ConnectionSocketFactory> socketFactoryRegistry) {
        this(socketFactoryRegistry, null);
    }

    public PoolingHttpClientConnectionManager(
            final Registry<ConnectionSocketFactory> socketFactoryRegistry,
            final HttpConnectionFactory<ManagedHttpClientConnection> connFactory) {
        this(socketFactoryRegistry, PoolConcurrencyPolicy.STRICT, TimeValue.NEG_ONE_MILLISECOND, connFactory);
    }

    public PoolingHttpClientConnectionManager(
            final Registry<ConnectionSocketFactory> socketFactoryRegistry,
            final PoolConcurrencyPolicy poolConcurrencyPolicy,
            final TimeValue timeToLive,
            final HttpConnectionFactory<ManagedHttpClientConnection> connFactory) {
        this(socketFactoryRegistry, poolConcurrencyPolicy, PoolReusePolicy.LIFO, timeToLive, connFactory);
    }

    public PoolingHttpClientConnectionManager(
            final Registry<ConnectionSocketFactory> socketFactoryRegistry,
            final PoolConcurrencyPolicy poolConcurrencyPolicy,
            final PoolReusePolicy poolReusePolicy,
            final TimeValue timeToLive) {
        this(socketFactoryRegistry, poolConcurrencyPolicy, poolReusePolicy, timeToLive, null);
    }

    public PoolingHttpClientConnectionManager(
            final Registry<ConnectionSocketFactory> socketFactoryRegistry,
            final PoolConcurrencyPolicy poolConcurrencyPolicy,
            final PoolReusePolicy poolReusePolicy,
            final TimeValue timeToLive,
            final HttpConnectionFactory<ManagedHttpClientConnection> connFactory) {
        this(socketFactoryRegistry, poolConcurrencyPolicy, poolReusePolicy, timeToLive, null, null, connFactory);
    }

    public PoolingHttpClientConnectionManager(
            final Registry<ConnectionSocketFactory> socketFactoryRegistry,
            final PoolConcurrencyPolicy poolConcurrencyPolicy,
            final PoolReusePolicy poolReusePolicy,
            final TimeValue timeToLive,
            final SchemePortResolver schemePortResolver,
            final DnsResolver dnsResolver,
            final HttpConnectionFactory<ManagedHttpClientConnection> connFactory) {
        this(new DefaultHttpClientConnectionOperator(socketFactoryRegistry, schemePortResolver, dnsResolver),
                poolConcurrencyPolicy,
                poolReusePolicy,
                timeToLive,
                connFactory);
    }

    @Internal
    protected PoolingHttpClientConnectionManager(
            final HttpClientConnectionOperator httpClientConnectionOperator,
            final PoolConcurrencyPolicy poolConcurrencyPolicy,
            final PoolReusePolicy poolReusePolicy,
            final TimeValue timeToLive,
            final HttpConnectionFactory<ManagedHttpClientConnection> connFactory) {
        super();
        this.connectionOperator = Args.notNull(httpClientConnectionOperator, "Connection operator");
        switch (poolConcurrencyPolicy != null ? poolConcurrencyPolicy : PoolConcurrencyPolicy.STRICT) {
            case STRICT:
                this.pool = new StrictConnPool<HttpRoute, ManagedHttpClientConnection>(
                        DEFAULT_MAX_CONNECTIONS_PER_ROUTE,
                        DEFAULT_MAX_TOTAL_CONNECTIONS,
                        timeToLive,
                        poolReusePolicy,
                        null) {

                    @Override
                    public void closeExpired() {
                        enumAvailable(e -> closeIfExpired(e));
                    }

                };
                break;
            case LAX:
                this.pool = new LaxConnPool<HttpRoute, ManagedHttpClientConnection>(
                        DEFAULT_MAX_CONNECTIONS_PER_ROUTE,
                        timeToLive,
                        poolReusePolicy,
                        null) {

                    @Override
                    public void closeExpired() {
                        enumAvailable(e -> closeIfExpired(e));
                    }

                };
                break;
            default:
                throw new IllegalArgumentException("Unexpected PoolConcurrencyPolicy value: " + poolConcurrencyPolicy);
        }
        this.connFactory = connFactory != null ? connFactory : ManagedHttpClientConnectionFactory.INSTANCE;
        this.closed = new AtomicBoolean(false);
    }

    @Internal
    protected PoolingHttpClientConnectionManager(
            final HttpClientConnectionOperator httpClientConnectionOperator,
            final ManagedConnPool<HttpRoute, ManagedHttpClientConnection> pool,
            final HttpConnectionFactory<ManagedHttpClientConnection> connFactory) {
        super();
        this.connectionOperator = Args.notNull(httpClientConnectionOperator, "Connection operator");
        this.pool = Args.notNull(pool, "Connection pool");
        this.connFactory = connFactory != null ? connFactory : ManagedHttpClientConnectionFactory.INSTANCE;
        this.closed = new AtomicBoolean(false);
    }

    @Override
    public void close() {
        close(CloseMode.GRACEFUL);
    }

    @Override
    public void close(final CloseMode closeMode) {
        if (this.closed.compareAndSet(false, true)) {
            if (LOG.isDebugEnabled()) {
                LOG.debug("Shutdown connection pool {}", closeMode);
            }
            this.pool.close(closeMode);
            LOG.debug("Connection pool shut down");
        }
    }

    private InternalConnectionEndpoint cast(final ConnectionEndpoint endpoint) {
        if (endpoint instanceof InternalConnectionEndpoint) {
            return (InternalConnectionEndpoint) endpoint;
        }
        throw new IllegalStateException("Unexpected endpoint class: " + endpoint.getClass());
    }

    private SocketConfig resolveSocketConfig(final HttpRoute route) {
        final Resolver<HttpRoute, SocketConfig> resolver = this.socketConfigResolver;
        final SocketConfig socketConfig = resolver != null ? resolver.resolve(route) : null;
        return socketConfig != null ? socketConfig : SocketConfig.DEFAULT;
    }

    private ConnectionConfig resolveConnectionConfig(final HttpRoute route) {
        final Resolver<HttpRoute, ConnectionConfig> resolver = this.connectionConfigResolver;
        final ConnectionConfig connectionConfig = resolver != null ? resolver.resolve(route) : null;
        return connectionConfig != null ? connectionConfig : ConnectionConfig.DEFAULT;
    }

    private TlsConfig resolveTlsConfig(final HttpHost host) {
        final Resolver<HttpHost, TlsConfig> resolver = this.tlsConfigResolver;
        final TlsConfig tlsConfig = resolver != null ? resolver.resolve(host) : null;
        return tlsConfig != null ? tlsConfig : TlsConfig.DEFAULT;
    }

    private TimeValue resolveValidateAfterInactivity(final ConnectionConfig connectionConfig) {
        final TimeValue timeValue = connectionConfig.getValidateAfterInactivity();
        return timeValue != null ? timeValue : TimeValue.ofSeconds(2);
    }

    public LeaseRequest lease(final String id, final HttpRoute route, final Object state) {
        return lease(id, route, Timeout.DISABLED, state);
    }

    @Override
    public LeaseRequest lease(
            final String id,
            final HttpRoute route,
            final Timeout requestTimeout,
            final Object state) {
        Args.notNull(route, "HTTP route");
        if (LOG.isDebugEnabled()) {
            LOG.debug("{} endpoint lease request ({}) {}", id, requestTimeout, ConnPoolSupport.formatStats(route, state, pool));
        }
        final Future<PoolEntry<HttpRoute, ManagedHttpClientConnection>> leaseFuture = this.pool.lease(route, state, requestTimeout, null);
        return new LeaseRequest() {

            private volatile ConnectionEndpoint endpoint;

            @Override
            public synchronized ConnectionEndpoint get(
                    final Timeout timeout) throws InterruptedException, ExecutionException, TimeoutException {
                Args.notNull(timeout, "Operation timeout");
                if (this.endpoint != null) {
                    return this.endpoint;
                }
                final PoolEntry<HttpRoute, ManagedHttpClientConnection> poolEntry;
                try {
                    poolEntry = leaseFuture.get(timeout.getDuration(), timeout.getTimeUnit());
                } catch (final TimeoutException ex) {
                    leaseFuture.cancel(true);
                    throw ex;
                }
                if (LOG.isDebugEnabled()) {
                    LOG.debug("{} endpoint leased {}", id, ConnPoolSupport.formatStats(route, state, pool));
                }
                final ConnectionConfig connectionConfig = resolveConnectionConfig(route);
                try {
                    if (poolEntry.hasConnection()) {
                        final TimeValue timeToLive = connectionConfig.getTimeToLive();
                        if (TimeValue.isNonNegative(timeToLive)) {
                            if (timeToLive.getDuration() == 0
                                    || Deadline.calculate(poolEntry.getCreated(), timeToLive).isExpired()) {
                                poolEntry.discardConnection(CloseMode.GRACEFUL);
                            }
                        }
                    }
                    if (poolEntry.hasConnection()) {
                        final TimeValue timeValue = resolveValidateAfterInactivity(connectionConfig);
                        if (TimeValue.isNonNegative(timeValue)) {
                            if (timeValue.getDuration() == 0
                                    || Deadline.calculate(poolEntry.getUpdated(), timeValue).isExpired()) {
                                final ManagedHttpClientConnection conn = poolEntry.getConnection();
                                boolean stale;
                                try {
                                    stale = conn.isStale();
                                } catch (final IOException ignore) {
                                    stale = true;
                                }
                                if (stale) {
                                    if (LOG.isDebugEnabled()) {
                                        LOG.debug("{} connection {} is stale", id, ConnPoolSupport.getId(conn));
                                    }
                                    poolEntry.discardConnection(CloseMode.IMMEDIATE);
                                }
                            }
                        }
                    }
                    final ManagedHttpClientConnection conn = poolEntry.getConnection();
                    if (conn != null) {
                        conn.activate();
                    } else {
                        poolEntry.assignConnection(connFactory.createConnection(null));
                    }
                    this.endpoint = new InternalConnectionEndpoint(poolEntry);
                    if (LOG.isDebugEnabled()) {
                        LOG.debug("{} acquired {}", id, ConnPoolSupport.getId(endpoint));
                    }
                    return this.endpoint;
                } catch (final Exception ex) {
                    if (LOG.isDebugEnabled()) {
                        LOG.debug("{} endpoint lease failed", id);
                    }
                    pool.release(poolEntry, false);
                    throw new ExecutionException(ex.getMessage(), ex);
                }
            }

            @Override
            public boolean cancel() {
                return leaseFuture.cancel(true);
            }

        };

    }

    @Override
    public void release(final ConnectionEndpoint endpoint, final Object state, final TimeValue keepAlive) {
        Args.notNull(endpoint, "Managed endpoint");
        final PoolEntry<HttpRoute, ManagedHttpClientConnection> entry = cast(endpoint).detach();
        if (entry == null) {
            return;
        }
        if (LOG.isDebugEnabled()) {
            LOG.debug("{} releasing endpoint", ConnPoolSupport.getId(endpoint));
        }
        final ManagedHttpClientConnection conn = entry.getConnection();
        if (conn != null && keepAlive == null) {
            conn.close(CloseMode.GRACEFUL);
        }
        boolean reusable = conn != null && conn.isOpen() && conn.isConsistent();
        try {
            if (reusable) {
                entry.updateState(state);
                entry.updateExpiry(keepAlive);
                conn.passivate();
                if (LOG.isDebugEnabled()) {
                    final String s;
                    if (TimeValue.isPositive(keepAlive)) {
                        s = "for " + keepAlive;
                    } else {
                        s = "indefinitely";
                    }
                    LOG.debug("{} connection {} can be kept alive {}", ConnPoolSupport.getId(endpoint), ConnPoolSupport.getId(conn), s);
                }
            } else {
<<<<<<< HEAD
                if (this.log.isDebugEnabled()) {
                    this.log.debug(ConnPoolSupport.getId(endpoint) + ": connection is not kept alive(isConsistent:{})", 
                        conn.isConsistent());
=======
                if (LOG.isDebugEnabled()) {
                    LOG.debug("{} connection is not kept alive", ConnPoolSupport.getId(endpoint));
>>>>>>> ed1c1d61
                }
            }
        } catch (final RuntimeException ex) {
            reusable = false;
            throw ex;
        } finally {
            this.pool.release(entry, reusable);
            if (LOG.isDebugEnabled()) {
                LOG.debug("{} connection released {}", ConnPoolSupport.getId(endpoint), ConnPoolSupport.formatStats(entry.getRoute(), entry.getState(), pool));
            }
        }
    }

    @Override
    public void connect(final ConnectionEndpoint endpoint, final TimeValue timeout, final HttpContext context) throws IOException {
        Args.notNull(endpoint, "Managed endpoint");
        final InternalConnectionEndpoint internalEndpoint = cast(endpoint);
        if (internalEndpoint.isConnected()) {
            return;
        }
        final PoolEntry<HttpRoute, ManagedHttpClientConnection> poolEntry = internalEndpoint.getPoolEntry();
        if (!poolEntry.hasConnection()) {
            poolEntry.assignConnection(connFactory.createConnection(null));
        }
        final HttpRoute route = poolEntry.getRoute();
        final HttpHost host = route.getProxyHost() != null ? route.getProxyHost() : route.getTargetHost();
        final SocketConfig socketConfig = resolveSocketConfig(route);
        final ConnectionConfig connectionConfig = resolveConnectionConfig(route);
        final TlsConfig tlsConfig = resolveTlsConfig(host);
        final Timeout connectTimeout = timeout != null ? Timeout.of(timeout.getDuration(), timeout.getTimeUnit()) : connectionConfig.getConnectTimeout();
        if (LOG.isDebugEnabled()) {
            LOG.debug("{} connecting endpoint to {} ({})", ConnPoolSupport.getId(endpoint), host, connectTimeout);
        }
        final ManagedHttpClientConnection conn = poolEntry.getConnection();
        this.connectionOperator.connect(
                conn,
                host,
                route.getLocalSocketAddress(),
                connectTimeout,
                socketConfig,
                tlsConfig,
                context);
        if (LOG.isDebugEnabled()) {
            LOG.debug("{} connected {}", ConnPoolSupport.getId(endpoint), ConnPoolSupport.getId(conn));
        }
        final Timeout socketTimeout = connectionConfig.getSocketTimeout();
        if (socketTimeout != null) {
            conn.setSocketTimeout(socketTimeout);
        }
    }

    @Override
    public void upgrade(final ConnectionEndpoint endpoint, final HttpContext context) throws IOException {
        Args.notNull(endpoint, "Managed endpoint");
        final InternalConnectionEndpoint internalEndpoint = cast(endpoint);
        final PoolEntry<HttpRoute, ManagedHttpClientConnection> poolEntry = internalEndpoint.getValidatedPoolEntry();
        final HttpRoute route = poolEntry.getRoute();
        final HttpHost host = route.getProxyHost() != null ? route.getProxyHost() : route.getTargetHost();
        final TlsConfig tlsConfig = resolveTlsConfig(host);
        this.connectionOperator.upgrade(poolEntry.getConnection(), route.getTargetHost(), tlsConfig, context);
    }

    @Override
    public void closeIdle(final TimeValue idleTime) {
        Args.notNull(idleTime, "Idle time");
        if (LOG.isDebugEnabled()) {
            LOG.debug("Closing connections idle longer than {}", idleTime);
        }
        this.pool.closeIdle(idleTime);
    }

    @Override
    public void closeExpired() {
        LOG.debug("Closing expired connections");
        this.pool.closeExpired();
    }

    @Override
    public Set<HttpRoute> getRoutes() {
        return this.pool.getRoutes();
    }

    @Override
    public int getMaxTotal() {
        return this.pool.getMaxTotal();
    }

    @Override
    public void setMaxTotal(final int max) {
        this.pool.setMaxTotal(max);
    }

    @Override
    public int getDefaultMaxPerRoute() {
        return this.pool.getDefaultMaxPerRoute();
    }

    @Override
    public void setDefaultMaxPerRoute(final int max) {
        this.pool.setDefaultMaxPerRoute(max);
    }

    @Override
    public int getMaxPerRoute(final HttpRoute route) {
        return this.pool.getMaxPerRoute(route);
    }

    @Override
    public void setMaxPerRoute(final HttpRoute route, final int max) {
        this.pool.setMaxPerRoute(route, max);
    }

    @Override
    public PoolStats getTotalStats() {
        return this.pool.getTotalStats();
    }

    @Override
    public PoolStats getStats(final HttpRoute route) {
        return this.pool.getStats(route);
    }

    /**
     * Sets the same {@link SocketConfig} for all routes
     */
    public void setDefaultSocketConfig(final SocketConfig config) {
        this.socketConfigResolver = (route) -> config;
    }

    /**
     * Sets {@link Resolver} of {@link SocketConfig} on a per route basis.
     *
     * @since 5.2
     */
    public void setSocketConfigResolver(final Resolver<HttpRoute, SocketConfig> socketConfigResolver) {
        this.socketConfigResolver = socketConfigResolver;
    }

    /**
     * Sets the same {@link ConnectionConfig} for all routes
     *
     * @since 5.2
     */
    public void setDefaultConnectionConfig(final ConnectionConfig config) {
        this.connectionConfigResolver = (route) -> config;
    }

    /**
     * Sets {@link Resolver} of {@link ConnectionConfig} on a per route basis.
     *
     * @since 5.2
     */
    public void setConnectionConfigResolver(final Resolver<HttpRoute, ConnectionConfig> connectionConfigResolver) {
        this.connectionConfigResolver = connectionConfigResolver;
    }

    /**
     * Sets the same {@link ConnectionConfig} for all hosts
     *
     * @since 5.2
     */
    public void setDefaultTlsConfig(final TlsConfig config) {
        this.tlsConfigResolver = (host) -> config;
    }

    /**
     * Sets {@link Resolver} of {@link TlsConfig} on a per host basis.
     *
     * @since 5.2
     */
    public void setTlsConfigResolver(final Resolver<HttpHost, TlsConfig> tlsConfigResolver) {
        this.tlsConfigResolver = tlsConfigResolver;
    }

    void closeIfExpired(final PoolEntry<HttpRoute, ManagedHttpClientConnection> entry) {
        final long now = System.currentTimeMillis();
        if (entry.getExpiryDeadline().isBefore(now)) {
            entry.discardConnection(CloseMode.GRACEFUL);
        } else {
            final ConnectionConfig connectionConfig = resolveConnectionConfig(entry.getRoute());
            final TimeValue timeToLive = connectionConfig.getTimeToLive();
            if (timeToLive != null && Deadline.calculate(entry.getCreated(), timeToLive).isBefore(now)) {
                entry.discardConnection(CloseMode.GRACEFUL);
            }
        }
    }

    /**
     * @deprecated Use custom {@link #setConnectionConfigResolver(Resolver)}
     */
    @Deprecated
    public SocketConfig getDefaultSocketConfig() {
        return SocketConfig.DEFAULT;
    }

    /**
     * @since 4.4
     *
     * @deprecated Use {@link #setConnectionConfigResolver(Resolver)}.
     */
    @Deprecated
    public TimeValue getValidateAfterInactivity() {
        return ConnectionConfig.DEFAULT.getValidateAfterInactivity();
    }

    /**
     * Defines period of inactivity after which persistent connections must
     * be re-validated prior to being {@link #lease(String, HttpRoute, Object)} leased} to the consumer.
     * Negative values passed to this method disable connection validation. This check helps
     * detect connections that have become stale (half-closed) while kept inactive in the pool.
     *
     * @since 4.4
     *
     * @deprecated Use {@link #setConnectionConfigResolver(Resolver)}.
     */
    @Deprecated
    public void setValidateAfterInactivity(final TimeValue validateAfterInactivity) {
        setDefaultConnectionConfig(ConnectionConfig.custom()
                .setValidateAfterInactivity(validateAfterInactivity)
                .build());
    }

    private static final PrefixedIncrementingId INCREMENTING_ID = new PrefixedIncrementingId("ep-");

    static class InternalConnectionEndpoint extends ConnectionEndpoint implements Identifiable {

        private final AtomicReference<PoolEntry<HttpRoute, ManagedHttpClientConnection>> poolEntryRef;
        private final String id;

        InternalConnectionEndpoint(
                final PoolEntry<HttpRoute, ManagedHttpClientConnection> poolEntry) {
            this.poolEntryRef = new AtomicReference<>(poolEntry);
            this.id = INCREMENTING_ID.getNextId();
        }

        @Override
        public String getId() {
            return id;
        }

        PoolEntry<HttpRoute, ManagedHttpClientConnection> getPoolEntry() {
            final PoolEntry<HttpRoute, ManagedHttpClientConnection> poolEntry = poolEntryRef.get();
            if (poolEntry == null) {
                throw new ConnectionShutdownException();
            }
            return poolEntry;
        }

        PoolEntry<HttpRoute, ManagedHttpClientConnection> getValidatedPoolEntry() {
            final PoolEntry<HttpRoute, ManagedHttpClientConnection> poolEntry = getPoolEntry();
            final ManagedHttpClientConnection connection = poolEntry.getConnection();
            Asserts.check(connection != null && connection.isOpen(), "Endpoint is not connected");
            return poolEntry;
        }

        PoolEntry<HttpRoute, ManagedHttpClientConnection> detach() {
            return poolEntryRef.getAndSet(null);
        }

        @Override
        public void close(final CloseMode closeMode) {
            final PoolEntry<HttpRoute, ManagedHttpClientConnection> poolEntry = poolEntryRef.get();
            if (poolEntry != null) {
                poolEntry.discardConnection(closeMode);
            }
        }

        @Override
        public void close() throws IOException {
            final PoolEntry<HttpRoute, ManagedHttpClientConnection> poolEntry = poolEntryRef.get();
            if (poolEntry != null) {
                poolEntry.discardConnection(CloseMode.GRACEFUL);
            }
        }

        @Override
        public boolean isConnected() {
            final PoolEntry<HttpRoute, ManagedHttpClientConnection> poolEntry = getPoolEntry();
            final ManagedHttpClientConnection connection = poolEntry.getConnection();
            return connection != null && connection.isOpen();
        }

        @Override
        public void setSocketTimeout(final Timeout timeout) {
            getValidatedPoolEntry().getConnection().setSocketTimeout(timeout);
        }

        @Override
        public ClassicHttpResponse execute(
                final String exchangeId,
                final ClassicHttpRequest request,
                final HttpRequestExecutor requestExecutor,
                final HttpContext context) throws IOException, HttpException {
            Args.notNull(request, "HTTP request");
            Args.notNull(requestExecutor, "Request executor");
            final ManagedHttpClientConnection connection = getValidatedPoolEntry().getConnection();
            if (LOG.isDebugEnabled()) {
                LOG.debug("{} executing exchange {} over {}", id, exchangeId, ConnPoolSupport.getId(connection));
            }
            return requestExecutor.execute(request, connection, context);
        }

    }
}<|MERGE_RESOLUTION|>--- conflicted
+++ resolved
@@ -408,14 +408,9 @@
                     LOG.debug("{} connection {} can be kept alive {}", ConnPoolSupport.getId(endpoint), ConnPoolSupport.getId(conn), s);
                 }
             } else {
-<<<<<<< HEAD
                 if (this.log.isDebugEnabled()) {
                     this.log.debug(ConnPoolSupport.getId(endpoint) + ": connection is not kept alive(isConsistent:{})", 
                         conn.isConsistent());
-=======
-                if (LOG.isDebugEnabled()) {
-                    LOG.debug("{} connection is not kept alive", ConnPoolSupport.getId(endpoint));
->>>>>>> ed1c1d61
                 }
             }
         } catch (final RuntimeException ex) {

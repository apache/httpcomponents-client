/*
 * ====================================================================
 * Licensed to the Apache Software Foundation (ASF) under one
 * or more contributor license agreements.  See the NOTICE file
 * distributed with this work for additional information
 * regarding copyright ownership.  The ASF licenses this file
 * to you under the Apache License, Version 2.0 (the
 * "License"); you may not use this file except in compliance
 * with the License.  You may obtain a copy of the License at
 *
 *   http://www.apache.org/licenses/LICENSE-2.0
 *
 * Unless required by applicable law or agreed to in writing,
 * software distributed under the License is distributed on an
 * "AS IS" BASIS, WITHOUT WARRANTIES OR CONDITIONS OF ANY
 * KIND, either express or implied.  See the License for the
 * specific language governing permissions and limitations
 * under the License.
 * ====================================================================
 *
 * This software consists of voluntary contributions made by many
 * individuals on behalf of the Apache Software Foundation.  For more
 * information on the Apache Software Foundation, please see
 * <http://www.apache.org/>.
 *
 */

package org.apache.hc.client5.http.impl.auth;

import java.util.HashMap;
import java.util.LinkedList;
import java.util.List;
import java.util.Locale;
import java.util.Map;
import java.util.Queue;

import org.apache.hc.client5.http.AuthenticationStrategy;
import org.apache.hc.client5.http.auth.AuthCache;
import org.apache.hc.client5.http.auth.AuthChallenge;
import org.apache.hc.client5.http.auth.AuthExchange;
import org.apache.hc.client5.http.auth.AuthScheme;
import org.apache.hc.client5.http.auth.AuthStateCacheable;
import org.apache.hc.client5.http.auth.AuthenticationException;
import org.apache.hc.client5.http.auth.ChallengeType;
import org.apache.hc.client5.http.auth.CredentialsProvider;
import org.apache.hc.client5.http.auth.MalformedChallengeException;
import org.apache.hc.client5.http.protocol.HttpClientContext;
import org.apache.hc.core5.http.FormattedHeader;
import org.apache.hc.core5.http.Header;
import org.apache.hc.core5.http.HttpHeaders;
import org.apache.hc.core5.http.HttpHost;
import org.apache.hc.core5.http.HttpRequest;
import org.apache.hc.core5.http.HttpResponse;
import org.apache.hc.core5.http.HttpStatus;
import org.apache.hc.core5.http.ParseException;
import org.apache.hc.core5.http.message.BasicHeader;
import org.apache.hc.core5.http.message.ParserCursor;
import org.apache.hc.core5.http.protocol.HttpContext;
import org.apache.hc.core5.util.Asserts;
import org.apache.hc.core5.util.CharArrayBuffer;
import org.apache.logging.log4j.LogManager;
import org.apache.logging.log4j.Logger;

/**
 * @since 4.3
 */
public class HttpAuthenticator {

    private final Logger log;
    private final AuthChallengeParser parser;

    public HttpAuthenticator(final Logger log) {
        super();
        this.log = log != null ? log : LogManager.getLogger(getClass());
        this.parser = new AuthChallengeParser();
    }

    public HttpAuthenticator() {
        this(null);
    }

    public boolean isChallenged(
            final HttpHost host,
            final ChallengeType challengeType,
            final HttpResponse response,
            final AuthExchange authExchange,
            final HttpContext context) {
        final int challengeCode;
        switch (challengeType) {
            case TARGET:
                challengeCode = HttpStatus.SC_UNAUTHORIZED;
                break;
            case PROXY:
                challengeCode = HttpStatus.SC_PROXY_AUTHENTICATION_REQUIRED;
                break;
            default:
                throw new IllegalStateException("Unexpected challenge type: " + challengeType);
        }

        final HttpClientContext clientContext = HttpClientContext.adapt(context);

        if (response.getCode() == challengeCode) {
            this.log.debug("Authentication required");
            if (authExchange.getState() == AuthExchange.State.SUCCESS) {
                clearCache(host, clientContext);
            }
            return true;
        }
        switch (authExchange.getState()) {
        case CHALLENGED:
        case HANDSHAKE:
            this.log.debug("Authentication succeeded");
            authExchange.setState(AuthExchange.State.SUCCESS);
            updateCache(host, authExchange.getAuthScheme(), clientContext);
            break;
        case SUCCESS:
            break;
        default:
            authExchange.setState(AuthExchange.State.UNCHALLENGED);
        }
        return false;
    }

    public boolean prepareAuthResponse(
            final HttpHost host,
            final ChallengeType challengeType,
            final HttpResponse response,
            final AuthenticationStrategy authStrategy,
            final AuthExchange authExchange,
            final HttpContext context) {

        if (this.log.isDebugEnabled()) {
            this.log.debug(host.toHostString() + " requested authentication");
        }

        final HttpClientContext clientContext = HttpClientContext.adapt(context);

        final Header[] headers = response.getHeaders(
                challengeType == ChallengeType.PROXY ? HttpHeaders.PROXY_AUTHENTICATE : HttpHeaders.WWW_AUTHENTICATE);
        final Map<String, AuthChallenge> challengeMap = new HashMap<>();
        for (final Header header: headers) {
            final CharArrayBuffer buffer;
            final int pos;
            if (header instanceof FormattedHeader) {
                buffer = ((FormattedHeader) header).getBuffer();
                pos = ((FormattedHeader) header).getValuePos();
            } else {
                final String s = header.getValue();
                if (s == null) {
                    continue;
                }
                buffer = new CharArrayBuffer(s.length());
                buffer.append(s);
                pos = 0;
            }
            final ParserCursor cursor = new ParserCursor(pos, buffer.length());
            final List<AuthChallenge> authChallenges;
            try {
                authChallenges = parser.parse(challengeType, buffer, cursor);
            } catch (final ParseException ex) {
                if (this.log.isWarnEnabled()) {
                    this.log.warn("Malformed challenge: " + header.getValue());
                }
                continue;
            }
            for (final AuthChallenge authChallenge: authChallenges) {
                final String scheme = authChallenge.getScheme().toLowerCase(Locale.ROOT);
                if (!challengeMap.containsKey(scheme)) {
                    challengeMap.put(scheme, authChallenge);
                }
            }
        }
        if (challengeMap.isEmpty()) {
            this.log.debug("Response contains no valid authentication challenges");
            clearCache(host, clientContext);
            authExchange.reset();
            return false;
        }

        switch (authExchange.getState()) {
            case FAILURE:
                return false;
            case SUCCESS:
                authExchange.reset();
                break;
            case CHALLENGED:
            case HANDSHAKE:
                Asserts.notNull(authExchange.getAuthScheme(), "AuthScheme");
            case UNCHALLENGED:
                final AuthScheme authScheme = authExchange.getAuthScheme();
                if (authScheme != null) {
                    final String id = authScheme.getName();
                    final AuthChallenge challenge = challengeMap.get(id.toLowerCase(Locale.ROOT));
                    if (challenge != null) {
                        this.log.debug("Authorization challenge processed");
                        try {
                            authScheme.processChallenge(challenge, context);
                        } catch (final MalformedChallengeException ex) {
                            if (this.log.isWarnEnabled()) {
                                this.log.warn(ex.getMessage());
                            }
                            clearCache(host, clientContext);
                            authExchange.reset();
                            return false;
                        }
                        if (authScheme.isChallengeComplete()) {
                            this.log.debug("Authentication failed");
                            clearCache(host, clientContext);
                            authExchange.reset();
                            authExchange.setState(AuthExchange.State.FAILURE);
                            return false;
                        }
                        authExchange.setState(AuthExchange.State.HANDSHAKE);
                        return true;
                    }
                    authExchange.reset();
                    // Retry authentication with a different scheme
                }
        }

        final List<AuthScheme> preferredSchemes = authStrategy.select(challengeType, challengeMap, context);
        final CredentialsProvider credsProvider = clientContext.getCredentialsProvider();
        if (credsProvider == null) {
            this.log.debug("Credentials provider not set in the context");
            return false;
        }

        final Queue<AuthScheme> authOptions = new LinkedList<>();
        for (final AuthScheme authScheme: preferredSchemes) {
            try {
                final String id = authScheme.getName();
                final AuthChallenge challenge = challengeMap.get(id.toLowerCase(Locale.ROOT));
                authScheme.processChallenge(challenge, context);
                if (authScheme.isResponseReady(host, credsProvider, context)) {
                    authOptions.add(authScheme);
                }
            } catch (final AuthenticationException | MalformedChallengeException ex) {
                if (this.log.isWarnEnabled()) {
                    this.log.warn(ex.getMessage());
                }
            }
        }
        if (!authOptions.isEmpty()) {
            if (this.log.isDebugEnabled()) {
                this.log.debug("Selected authentication options: " + authOptions);
            }
            authExchange.reset();
            authExchange.setState(AuthExchange.State.CHALLENGED);
            authExchange.setOptions(authOptions);
            return true;
        }
        return false;
    }

    public void addAuthResponse(
            final HttpHost host,
            final ChallengeType challengeType,
            final HttpRequest request,
            final AuthExchange authExchange,
            final HttpContext context) {
        AuthScheme authScheme = authExchange.getAuthScheme();
        switch (authExchange.getState()) {
        case FAILURE:
            return;
        case SUCCESS:
            Asserts.notNull(authScheme, "AuthScheme");
            if (authScheme.isConnectionBased()) {
                return;
            }
            break;
        case HANDSHAKE:
            Asserts.notNull(authScheme, "AuthScheme");
            break;
        case CHALLENGED:
            final Queue<AuthScheme> authOptions = authExchange.getAuthOptions();
            if (authOptions != null) {
                while (!authOptions.isEmpty()) {
                    authScheme = authOptions.remove();
                    authExchange.select(authScheme);
                    if (this.log.isDebugEnabled()) {
                        this.log.debug("Generating response to an authentication challenge using "
                                + authScheme.getName() + " scheme");
                    }
                    try {
                        final String authResponse = authScheme.generateAuthResponse(host, request, context);
                        final Header header = new BasicHeader(
                                challengeType == ChallengeType.TARGET ? HttpHeaders.AUTHORIZATION : HttpHeaders.PROXY_AUTHORIZATION,
                                authResponse);
                        request.addHeader(header);
                        break;
                    } catch (final AuthenticationException ex) {
                        if (this.log.isWarnEnabled()) {
                            this.log.warn(authScheme + " authentication error: " + ex.getMessage());
                        }
                    }
                }
                return;
            }
            Asserts.notNull(authScheme, "AuthScheme");
        default:
        }
        if (authScheme != null) {
            try {
                final String authResponse = authScheme.generateAuthResponse(host, request, context);
                final Header header = new BasicHeader(
                        challengeType == ChallengeType.TARGET ? HttpHeaders.AUTHORIZATION : HttpHeaders.PROXY_AUTHORIZATION,
                        authResponse);
                request.addHeader(header);
            } catch (final AuthenticationException ex) {
                if (this.log.isErrorEnabled()) {
                    this.log.error(authScheme + " authentication error: " + ex.getMessage());
                }
            }
        }
    }

<<<<<<< HEAD
    private boolean isCachable(final AuthScheme authScheme) {
        final String schemeName = authScheme.getName();
        return schemeName.equalsIgnoreCase(AuthSchemes.BASIC) ||
               schemeName.equalsIgnoreCase(AuthSchemes.DIGEST);
    }

=======
>>>>>>> 42359353
    private void updateCache(final HttpHost host, final AuthScheme authScheme, final HttpClientContext clientContext) {
        final boolean cachable = authScheme.getClass().getAnnotation(AuthStateCacheable.class) != null;
        if (cachable) {
            AuthCache authCache = clientContext.getAuthCache();
            if (authCache == null) {
                authCache = new BasicAuthCache();
                clientContext.setAuthCache(authCache);
            }
            if (this.log.isDebugEnabled()) {
                this.log.debug("Caching '" + authScheme.getName() + "' auth scheme for " + host);
            }
            authCache.put(host, authScheme);
        }
    }

    private void clearCache(final HttpHost host, final HttpClientContext clientContext) {

        final AuthCache authCache = clientContext.getAuthCache();
        if (authCache != null) {
            if (this.log.isDebugEnabled()) {
                this.log.debug("Clearing cached auth scheme for " + host);
            }
            authCache.remove(host);
        }
    }

}<|MERGE_RESOLUTION|>--- conflicted
+++ resolved
@@ -314,15 +314,6 @@
         }
     }
 
-<<<<<<< HEAD
-    private boolean isCachable(final AuthScheme authScheme) {
-        final String schemeName = authScheme.getName();
-        return schemeName.equalsIgnoreCase(AuthSchemes.BASIC) ||
-               schemeName.equalsIgnoreCase(AuthSchemes.DIGEST);
-    }
-
-=======
->>>>>>> 42359353
     private void updateCache(final HttpHost host, final AuthScheme authScheme, final HttpClientContext clientContext) {
         final boolean cachable = authScheme.getClass().getAnnotation(AuthStateCacheable.class) != null;
         if (cachable) {

/*
 * ====================================================================
 * Licensed to the Apache Software Foundation (ASF) under one
 * or more contributor license agreements.  See the NOTICE file
 * distributed with this work for additional information
 * regarding copyright ownership.  The ASF licenses this file
 * to you under the Apache License, Version 2.0 (the
 * "License"); you may not use this file except in compliance
 * with the License.  You may obtain a copy of the License at
 *
 *   http://www.apache.org/licenses/LICENSE-2.0
 *
 * Unless required by applicable law or agreed to in writing,
 * software distributed under the License is distributed on an
 * "AS IS" BASIS, WITHOUT WARRANTIES OR CONDITIONS OF ANY
 * KIND, either express or implied.  See the License for the
 * specific language governing permissions and limitations
 * under the License.
 * ====================================================================
 *
 * This software consists of voluntary contributions made by many
 * individuals on behalf of the Apache Software Foundation.  For more
 * information on the Apache Software Foundation, please see
 * <http://www.apache.org/>.
 *
 */

package org.apache.http.impl.conn;

import java.io.Closeable;
import java.io.IOException;
import java.net.InetSocketAddress;
import java.util.Date;
import java.util.concurrent.TimeUnit;
import java.util.concurrent.atomic.AtomicBoolean;

import org.apache.commons.logging.Log;
import org.apache.commons.logging.LogFactory;
import org.apache.http.HttpClientConnection;
import org.apache.http.HttpHost;
import org.apache.http.annotation.Contract;
import org.apache.http.annotation.ThreadingBehavior;
import org.apache.http.config.ConnectionConfig;
import org.apache.http.config.Lookup;
import org.apache.http.config.Registry;
import org.apache.http.config.RegistryBuilder;
import org.apache.http.config.SocketConfig;
import org.apache.http.conn.ConnectionRequest;
import org.apache.http.conn.DnsResolver;
import org.apache.http.conn.HttpClientConnectionManager;
import org.apache.http.conn.HttpClientConnectionOperator;
import org.apache.http.conn.HttpConnectionFactory;
import org.apache.http.conn.ManagedHttpClientConnection;
import org.apache.http.conn.SchemePortResolver;
import org.apache.http.conn.routing.HttpRoute;
import org.apache.http.conn.socket.ConnectionSocketFactory;
import org.apache.http.conn.socket.PlainConnectionSocketFactory;
import org.apache.http.conn.ssl.SSLConnectionSocketFactory;
import org.apache.http.protocol.HttpContext;
import org.apache.http.util.Args;
import org.apache.http.util.Asserts;
import org.apache.http.util.LangUtils;

/**
 * A connection manager for a single connection. This connection manager maintains only one active
 * connection. Even though this class is fully thread-safe it ought to be used by one execution
 * thread only, as only one thread a time can lease the connection at a time.
 * <p>
 * This connection manager will make an effort to reuse the connection for subsequent requests
 * with the same {@link HttpRoute route}. It will, however, close the existing connection and
 * open it for the given route, if the route of the persistent connection does not match that
 * of the connection request. If the connection has been already been allocated
 * {@link IllegalStateException} is thrown.
 * </p>
 * <p>
 * This connection manager implementation should be used inside an EJB container instead of
 * {@link PoolingHttpClientConnectionManager}.
 * </p>
 *
 * @since 4.3
 */
@Contract(threading = ThreadingBehavior.SAFE_CONDITIONAL)
public class BasicHttpClientConnectionManager implements HttpClientConnectionManager, Closeable {

    private final Log log = LogFactory.getLog(getClass());

    private final HttpClientConnectionOperator connectionOperator;
    private final HttpConnectionFactory<HttpRoute, ManagedHttpClientConnection> connFactory;

    private ManagedHttpClientConnection conn;
    private HttpRoute route;
    private Object state;
    private long updated;
    private long expiry;
    private boolean leased;
    private SocketConfig socketConfig;
    private ConnectionConfig connConfig;

    private final AtomicBoolean isShutdown;

    private static Registry<ConnectionSocketFactory> getDefaultRegistry() {
        return RegistryBuilder.<ConnectionSocketFactory>create()
                .register("http", PlainConnectionSocketFactory.getSocketFactory())
                .register("https", SSLConnectionSocketFactory.getSocketFactory())
                .build();
    }

    public BasicHttpClientConnectionManager(
        final Lookup<ConnectionSocketFactory> socketFactoryRegistry,
        final HttpConnectionFactory<HttpRoute, ManagedHttpClientConnection> connFactory,
        final SchemePortResolver schemePortResolver,
        final DnsResolver dnsResolver) {
      this(
          new DefaultHttpClientConnectionOperator(socketFactoryRegistry, schemePortResolver, dnsResolver),
          connFactory
      );
    }

    /**
     * @since 4.4
     */
    public BasicHttpClientConnectionManager(
            final HttpClientConnectionOperator httpClientConnectionOperator,
            final HttpConnectionFactory<HttpRoute, ManagedHttpClientConnection> connFactory) {
        super();
        this.connectionOperator = Args.notNull(httpClientConnectionOperator, "Connection operator");
        this.connFactory = connFactory != null ? connFactory : ManagedHttpClientConnectionFactory.INSTANCE;
        this.expiry = Long.MAX_VALUE;
        this.socketConfig = SocketConfig.DEFAULT;
        this.connConfig = ConnectionConfig.DEFAULT;
        this.isShutdown = new AtomicBoolean(false);
    }

    public BasicHttpClientConnectionManager(
            final Lookup<ConnectionSocketFactory> socketFactoryRegistry,
            final HttpConnectionFactory<HttpRoute, ManagedHttpClientConnection> connFactory) {
        this(socketFactoryRegistry, connFactory, null, null);
    }

    public BasicHttpClientConnectionManager(
            final Lookup<ConnectionSocketFactory> socketFactoryRegistry) {
        this(socketFactoryRegistry, null, null, null);
    }

    public BasicHttpClientConnectionManager() {
        this(getDefaultRegistry(), null, null, null);
    }

    @Override
    protected void finalize() throws Throwable {
        try {
            shutdown();
        } finally { // Make sure we call overridden method even if shutdown barfs
            super.finalize();
        }
    }

    @Override
    public void close() {
<<<<<<< HEAD
        closeConnection();
=======
        if (this.isShutdown.compareAndSet(false, true)) {
            closeConnection();
        }
>>>>>>> eb27f9ee
    }

    HttpRoute getRoute() {
        return route;
    }

    Object getState() {
        return state;
    }

    public synchronized SocketConfig getSocketConfig() {
        return socketConfig;
    }

    public synchronized void setSocketConfig(final SocketConfig socketConfig) {
        this.socketConfig = socketConfig != null ? socketConfig : SocketConfig.DEFAULT;
    }

    public synchronized ConnectionConfig getConnectionConfig() {
        return connConfig;
    }

    public synchronized void setConnectionConfig(final ConnectionConfig connConfig) {
        this.connConfig = connConfig != null ? connConfig : ConnectionConfig.DEFAULT;
    }

    @Override
    public final ConnectionRequest requestConnection(
            final HttpRoute route,
            final Object state) {
        Args.notNull(route, "Route");
        return new ConnectionRequest() {

            @Override
            public boolean cancel() {
                // Nothing to abort, since requests are immediate.
                return false;
            }

            @Override
            public HttpClientConnection get(final long timeout, final TimeUnit tunit) {
                return BasicHttpClientConnectionManager.this.getConnection(
                        route, state);
            }

        };
    }

    private synchronized void closeConnection() {
        if (this.conn != null) {
            this.log.debug("Closing connection");
            try {
                this.conn.close();
            } catch (final IOException iox) {
                if (this.log.isDebugEnabled()) {
                    this.log.debug("I/O exception closing connection", iox);
                }
            }
            this.conn = null;
        }
    }

    private void checkExpiry() {
        if (this.conn != null && System.currentTimeMillis() >= this.expiry) {
            if (this.log.isDebugEnabled()) {
                this.log.debug("Connection expired @ " + new Date(this.expiry));
            }
            closeConnection();
        }
    }

    synchronized HttpClientConnection getConnection(final HttpRoute route, final Object state) {
        Asserts.check(!this.isShutdown.get(), "Connection manager has been shut down");
        if (this.log.isDebugEnabled()) {
            this.log.debug("Get connection for route " + route);
        }
        Asserts.check(!this.leased, "Connection is still allocated");
        if (!LangUtils.equals(this.route, route) || !LangUtils.equals(this.state, state)) {
            closeConnection();
        }
        this.route = route;
        this.state = state;
        checkExpiry();
        if (this.conn == null) {
            this.conn = this.connFactory.create(route, this.connConfig);
        }
        this.conn.setSocketTimeout(this.socketConfig.getSoTimeout());
        this.leased = true;
        return this.conn;
    }

    @Override
    public synchronized void releaseConnection(
            final HttpClientConnection conn,
            final Object state,
            final long keepalive, final TimeUnit tunit) {
        Args.notNull(conn, "Connection");
        Asserts.check(conn == this.conn, "Connection not obtained from this manager");
        if (this.log.isDebugEnabled()) {
            this.log.debug("Releasing connection " + conn);
        }
        if (this.isShutdown.get()) {
            return;
        }
        try {
            this.updated = System.currentTimeMillis();
            if (!this.conn.isOpen()) {
                this.conn = null;
                this.route = null;
                this.conn = null;
                this.expiry = Long.MAX_VALUE;
            } else {
                this.state = state;
                this.conn.setSocketTimeout(0);
                if (this.log.isDebugEnabled()) {
                    final String s;
                    if (keepalive > 0) {
                        s = "for " + keepalive + " " + tunit;
                    } else {
                        s = "indefinitely";
                    }
                    this.log.debug("Connection can be kept alive " + s);
                }
                if (keepalive > 0) {
                    this.expiry = this.updated + tunit.toMillis(keepalive);
                } else {
                    this.expiry = Long.MAX_VALUE;
                }
            }
        } finally {
            this.leased = false;
        }
    }

    @Override
    public void connect(
            final HttpClientConnection conn,
            final HttpRoute route,
            final int connectTimeout,
            final HttpContext context) throws IOException {
        Args.notNull(conn, "Connection");
        Args.notNull(route, "HTTP route");
        Asserts.check(conn == this.conn, "Connection not obtained from this manager");
        final HttpHost host;
        if (route.getProxyHost() != null) {
            host = route.getProxyHost();
        } else {
            host = route.getTargetHost();
        }
        final InetSocketAddress localAddress = route.getLocalSocketAddress();
        this.connectionOperator.connect(this.conn, host, localAddress,
                connectTimeout, this.socketConfig, context);
    }

    @Override
    public void upgrade(
            final HttpClientConnection conn,
            final HttpRoute route,
            final HttpContext context) throws IOException {
        Args.notNull(conn, "Connection");
        Args.notNull(route, "HTTP route");
        Asserts.check(conn == this.conn, "Connection not obtained from this manager");
        this.connectionOperator.upgrade(this.conn, route.getTargetHost(), context);
    }

    @Override
    public void routeComplete(
            final HttpClientConnection conn,
            final HttpRoute route,
            final HttpContext context) throws IOException {
    }

    @Override
    public synchronized void closeExpiredConnections() {
        if (this.isShutdown.get()) {
            return;
        }
        if (!this.leased) {
            checkExpiry();
        }
    }

    @Override
    public synchronized void closeIdleConnections(final long idletime, final TimeUnit tunit) {
        Args.notNull(tunit, "Time unit");
        if (this.isShutdown.get()) {
            return;
        }
        if (!this.leased) {
            long time = tunit.toMillis(idletime);
            if (time < 0) {
                time = 0;
            }
            final long deadline = System.currentTimeMillis() - time;
            if (this.updated <= deadline) {
                closeConnection();
            }
        }
    }

    @Override
<<<<<<< HEAD
    public synchronized void shutdown() {
        if (this.isShutdown.compareAndSet(false, true)) {
            closeConnection();
        }
=======
    public void shutdown() {
        close();
>>>>>>> eb27f9ee
    }

}<|MERGE_RESOLUTION|>--- conflicted
+++ resolved
@@ -157,13 +157,9 @@
 
     @Override
     public void close() {
-<<<<<<< HEAD
-        closeConnection();
-=======
         if (this.isShutdown.compareAndSet(false, true)) {
             closeConnection();
         }
->>>>>>> eb27f9ee
     }
 
     HttpRoute getRoute() {
@@ -365,15 +361,8 @@
     }
 
     @Override
-<<<<<<< HEAD
-    public synchronized void shutdown() {
-        if (this.isShutdown.compareAndSet(false, true)) {
-            closeConnection();
-        }
-=======
     public void shutdown() {
         close();
->>>>>>> eb27f9ee
     }
 
 }
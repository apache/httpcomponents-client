--- conflicted
+++ resolved
@@ -62,13 +62,8 @@
   <properties>
     <maven.compiler.source>1.8</maven.compiler.source>
     <maven.compiler.target>1.8</maven.compiler.target>
-<<<<<<< HEAD
-    <httpcore.version>5.3-alpha2</httpcore.version>
+    <httpcore.version>5.3-beta1</httpcore.version>
     <log4j.version>2.23.1</log4j.version>
-=======
-    <httpcore.version>5.3-beta1</httpcore.version>
-    <log4j.version>2.23.0</log4j.version>
->>>>>>> e731ffd1
     <brotli.version>0.1.2</brotli.version>
     <conscrypt.version>2.5.2</conscrypt.version>
     <ehcache.version>3.10.8</ehcache.version>
